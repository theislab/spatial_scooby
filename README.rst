Scooby
======

.. raw:: html

   <img width="150" alt="image" src="https://scooby.readthedocs.io/en/latest/_static/logo.png">
.. image:: https://readthedocs.org/projects/scooby/badge/?version=latest
    :target: https://scooby.readthedocs.io/en/latest/?badge=latest
    :alt: Documentation Status

Code for the scooby `manuscript <https://www.biorxiv.org/content/10.1101/2024.09.19.613754v2>`__. Scooby is the first model to predict
scRNA-seq coverage and scATAC-seq insertion profiles along the genome at
single-cell resolution. For this, it leverages the pre-trained
multi-omics profile predictor Borzoi as a foundation model, equips it
with a cell-specific decoder, and fine-tunes its sequence embeddings.
Specifically, the decoder is conditioned on the cell position in a
precomputed single-cell embedding.

This repository contains model and data loading code and a train script.
The reproducibility
`repository <https://github.com/gagneurlab/scooby_reproducibility>`__
contains notebooks to reproduce the results of the manuscript.

Hardware requirements
---------------------

-  NVIDIA GPU (tested on A40), Linux, Python (tested with v3.9)

Installation instructions
-------------------------

Prerequisites
~~~~~~~~~~~~~

<<<<<<< HEAD
scooby uses a a custom version of SnapATAC2, which can be installed using ``pip``:
=======
scooby uses a a custom version of SnapATAC2, which can be installed with ``pip``. This is best installed in a separate environment due to numpy version conflicts with scooby.
>>>>>>> 88ef682c

-  ``pip install snapatac2-scooby``

Scooby package installation
~~~~~~~~~~~~~~~~~~~~~~~~~~~

-  ``pip install git+https://github.com/gagneurlab/scooby.git``
-  Download file contents from the Zenodo `repo <https://zenodo.org/records/14051793>`__
-  Use examples from the scooby reproducibility
   `repository <https://github.com/gagneurlab/scooby_reproducibility>`__

Training
--------

We offer a `train
script for modeling scRNA-seq only <https://github.com/gagneurlab/scooby/blob/main/scripts/train_rna_only.py>`__ and a `script for multiome modeling <https://github.com/gagneurlab/scooby/blob/main/scripts/train_multiome.py>`__.
Both require SNAPATAC2-preprocessed anndatas and embeddings. Training scooby
takes 1-2 days on 8 NVIDIA A40 GPUs with 128GB RAM and 32 cores.

Model architecture
------------------

Currently, the model is only tested with a batch size of 1.

.. raw:: html

   <img width="500" alt="image" src="https://github.com/user-attachments/assets/98a52a86-67b1-4fb2-8b94-227ce2e47af2"><|MERGE_RESOLUTION|>--- conflicted
+++ resolved
@@ -32,11 +32,7 @@
 Prerequisites
 ~~~~~~~~~~~~~
 
-<<<<<<< HEAD
-scooby uses a a custom version of SnapATAC2, which can be installed using ``pip``:
-=======
 scooby uses a a custom version of SnapATAC2, which can be installed with ``pip``. This is best installed in a separate environment due to numpy version conflicts with scooby.
->>>>>>> 88ef682c
 
 -  ``pip install snapatac2-scooby``
 
